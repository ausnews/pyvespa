--- conflicted
+++ resolved
@@ -25,11 +25,7 @@
 
 from vespa.json_serialization import ToJson, FromJson
 from vespa.application import Vespa
-<<<<<<< HEAD
-from vespa.ml import BertModelConfig
-=======
 from vespa.ml import ModelConfig, BertModelConfig
->>>>>>> 1684064f
 
 
 class Field(ToJson, FromJson["Field"]):
@@ -292,10 +288,6 @@
 
         >>> SecondPhaseRanking(expression="1.25 * bm25(title) + 3.75 * bm25(body)", rerank_count=10)
         SecondPhaseRanking('1.25 * bm25(title) + 3.75 * bm25(body)', 10)
-<<<<<<< HEAD
-
-=======
->>>>>>> 1684064f
         """
         self.expression = expression
         self.rerank_count = rerank_count
@@ -593,13 +585,7 @@
                 rank_profile.name: rank_profile for rank_profile in rank_profiles
             }
 
-<<<<<<< HEAD
-        self.models = []
-        if models is not None:
-            self.models = [x for x in models]
-=======
         self.models = [] if models is None else list(models)
->>>>>>> 1684064f
 
     def add_fields(self, *fields: Field) -> None:
         """
@@ -629,10 +615,6 @@
     def add_model(self, model: OnnxModel) -> None:
         """
         Add a :class:`OnnxModel` to the Schema.
-<<<<<<< HEAD
-
-=======
->>>>>>> 1684064f
         :param model: model to be added.
         :return: None.
         """
@@ -955,15 +937,6 @@
         self.model_ids = []
         self.model_configs = {}
 
-<<<<<<< HEAD
-    def add_bert_ranking(
-        self,
-        model_config: BertModelConfig,
-        model: Module,
-        doc_token_ids_indexing=None,
-        **kwargs
-    ) -> None:
-=======
     def add_model_ranking(
         self, model_config: ModelConfig, include_model_summary_features=False, **kwargs
     ) -> None:
@@ -977,7 +950,6 @@
         :param kwargs: Further arguments to be passed to RankProfile.
         :return: None
         """
->>>>>>> 1684064f
 
         model_id = model_config.model_id
         #
@@ -988,19 +960,6 @@
         self.model_ids.append(model_id)
         self.model_configs[model_id] = model_config
 
-<<<<<<< HEAD
-        #
-        # Validate and export model
-        #
-        if not isinstance(model, BertForSequenceClassification):
-            raise ValueError("We only support BertForSequenceClassification for now.")
-        model_output = model(**model_config._generate_dummy_inputs(), return_dict = True)
-        assert (
-            len(model_output.logits.shape) == 2
-        ), "Model output expected to be logits vector of size 2"
-        model_file_path = model_id + ".onnx"
-        model_config.export_to_onnx(model=model, output_path=model_file_path)
-=======
         if isinstance(model_config, BertModelConfig):
             self._add_bert_rank_profile(
                 model_config=model_config,
@@ -1025,7 +984,6 @@
         #
         model_file_path = model_id + ".onnx"
         model_config.export_to_onnx(output_path=model_file_path)
->>>>>>> 1684064f
 
         self.schema.add_model(
             OnnxModel(
@@ -1036,11 +994,7 @@
                     "token_type_ids": "token_type_ids",
                     "attention_mask": "attention_mask",
                 },
-<<<<<<< HEAD
-                outputs={"logits": "logits"},
-=======
                 outputs={"output_0": "logits"},
->>>>>>> 1684064f
             )
         )
 
@@ -1049,17 +1003,12 @@
         #
         self.query_profile_type.add_fields(
             QueryTypeField(
-<<<<<<< HEAD
-                name="ranking.features.query({})".format(model_config.query_token_ids_name),
-                type="tensor<float>(d0[{}])".format(int(model_config.actual_query_input_size)),
-=======
                 name="ranking.features.query({})".format(
                     model_config.query_token_ids_name
                 ),
                 type="tensor<float>(d0[{}])".format(
                     int(model_config.actual_query_input_size)
                 ),
->>>>>>> 1684064f
             )
         )
 
@@ -1071,13 +1020,9 @@
         self.schema.add_fields(
             Field(
                 name=model_config.doc_token_ids_name,
-<<<<<<< HEAD
-                type="tensor<float>(d0[{}])".format(int(model_config.actual_doc_input_size)),
-=======
                 type="tensor<float>(d0[{}])".format(
                     int(model_config.actual_doc_input_size)
                 ),
->>>>>>> 1684064f
                 indexing=doc_token_ids_indexing,
             ),
         )
@@ -1092,55 +1037,6 @@
         functions = [
             Function(
                 name="question_length",
-<<<<<<< HEAD
-                expression="sum(map(query({}), f(a)(a > 0)))".format(model_config.query_token_ids_name),
-            ),
-            Function(
-                name="doc_length",
-                expression="sum(map(attribute({}), f(a)(a > 0)))".format(model_config.doc_token_ids_name),
-            ),
-            Function(
-                name="input_ids",
-                expression="tensor<float>(d0[1],d1[128])(\n"
-                "    if (d1 == 0,\n"
-                "        TOKEN_CLS,\n"
-                "    if (d1 < question_length + 1,\n"
-                "        query(" + model_config.query_token_ids_name + "){d0:(d1-1)},\n"
-                "    if (d1 == question_length + 1,\n"
-                "        TOKEN_SEP,\n"
-                "    if (d1 < question_length + doc_length + 2,\n"
-                "        attribute(" + model_config.doc_token_ids_name + "){d0:(d1-question_length-2)},\n"
-                "    if (d1 == question_length + doc_length + 2,\n"
-                "        TOKEN_SEP,\n"
-                "        TOKEN_NONE\n"
-                "    ))))))",
-            ),
-            Function(
-                name="attention_mask",
-                expression="map(input_ids, f(a)(a > 0))",
-            ),
-            Function(
-                name="token_type_ids",
-                expression="tensor<float>(d0[1],d1[128])(\n"
-                "    if (d1 < question_length,\n"
-                "        0,\n"
-                "    if (d1 < question_length + doc_length,\n"
-                "        1,\n"
-                "        TOKEN_NONE\n"
-                "    )))",
-            ),
-            Function(
-                name="logit0",
-                expression="sum(tensor(x{}):{x1:onnxModel("
-                + model_id
-                + ").logits{d0:0,d1:0}})",
-            ),
-            Function(
-                name="logit1",
-                expression="sum(tensor(x{}):{x1:onnxModel("
-                + model_id
-                + ").logits{d0:0,d1:1}})",
-=======
                 expression="sum(map(query({}), f(a)(a > 0)))".format(
                     model_config.query_token_ids_name
                 ),
@@ -1184,21 +1080,11 @@
             Function(
                 name="logit1",
                 expression="onnx(" + model_id + ").logits{d0:0,d1:1}",
->>>>>>> 1684064f
             ),
         ]
         if "functions" in kwargs:
             functions.extend(kwargs.pop("functions"))
 
-<<<<<<< HEAD
-        summary_features = [
-            "logit0",
-            "logit1",
-            "input_ids",
-            "attention_mask",
-            "token_type_ids",
-        ]
-=======
         summary_features = []
         if include_model_summary_features:
             summary_features.extend(
@@ -1210,7 +1096,6 @@
                     "token_type_ids",
                 ]
             )
->>>>>>> 1684064f
         if "summary_features" in kwargs:
             summary_features.extend(kwargs.pop("summary_features"))
 
